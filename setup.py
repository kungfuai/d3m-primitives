--- conflicted
+++ resolved
@@ -15,13 +15,9 @@
         "tslearn == 0.2.5",
         "statsmodels==0.10.2",
         "pmdarima==1.0.0",
-<<<<<<< HEAD
         "punk==3.0.0",
         "deepar @ git+https://github.com/NewKnowledge/deepar@c801332d26742c17c4265d2155372ce7f1192bc4#egg=deepar-0.0.2",
-        "object_detection_retinanet @ git+https://github.com/NewKnowledge/object-detection-retinanet@beca7ff86faa2295408e46fe221a3c7437cfdc81#egg=object_detection_retinanet",
-=======
-        "deepar @ git+https://github.com/NewKnowledge/deepar@c801332d26742c17c4265d2155372ce7f1192bc4#egg=deepar-0.0.2",
->>>>>>> c64abed0
+        "object_detection_retinanet @ git+https://github.com/NewKnowledge/object-detection-retinanet@beca7ff86faa2295408e46fe221a3c7437cfdc81#egg=object_detection_retinanet"
     ],
     entry_points={
         "d3m.primitives": [
